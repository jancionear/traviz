--- conflicted
+++ resolved
@@ -101,13 +101,9 @@
         "validate_chunk_state_witness",
         "send_chunk_state_witness",
         "produce_optimistic_block_on_head",
-<<<<<<< HEAD
         "produce_block",
         "VCE",
-=======
-        "validate_chunk_endorsement",
         "on_approval_message",
->>>>>>> d50ed0c1
     ];
 
     let all_spans = extract_spans(trace_data)?;
