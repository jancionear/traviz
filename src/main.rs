--- conflicted
+++ resolved
@@ -23,12 +23,9 @@
 
 mod edit_modes;
 mod modes;
-<<<<<<< HEAD
 mod node_filter;
-=======
 #[cfg(feature = "profiling")]
 mod profiling;
->>>>>>> 3168529c
 mod structured_modes;
 mod task_timer;
 mod types;
@@ -166,12 +163,9 @@
             node_filters: vec![NodeFilter::show_all()],
             current_node_filter_index: 0,
             search: Search::default(),
-<<<<<<< HEAD
             edit_display_modes: EditDisplayModes::new(),
             edit_node_filters: EditNodeFilters::new(),
-=======
             cached_node_spans: None,
->>>>>>> 3168529c
         };
         res.timeline.init(1.0, 3.0);
         res.set_timeline_end_bars_to_selected();
@@ -778,8 +772,7 @@
 
                     let mut cur_height = under_time_points_area.min.y - visible_rect.min.y;
 
-<<<<<<< HEAD
-                    for (node_name, (_node, spans)) in node_spans {
+                    for (node_name, (_node, spans)) in node_spans_items {
                         // TODO - filter spans before displaying, like display modes. It'd work better with search etc.
                         if let Some(current_node_filter) =
                             self.node_filters.get(self.current_node_filter_index)
@@ -789,9 +782,6 @@
                             }
                         }
 
-=======
-                    for (node_name, (_node, spans)) in node_spans_items {
->>>>>>> 3168529c
                         let spans_in_range: Vec<Rc<Span>> = spans
                             .iter()
                             .filter(|s| {
