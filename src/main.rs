--- conflicted
+++ resolved
@@ -733,8 +733,9 @@
         });
     }
 
-<<<<<<< HEAD
     fn draw_spans(&mut self, area: Rect, ui: &mut Ui, ctx: &egui::Context) {
+        #[cfg(feature = "profiling")]
+        let _timing_guard = profiling::GLOBAL_PROFILER.start_timing("draw_spans");
         let mut final_spans_for_drawing_owned: Option<Vec<Rc<Span>>> = None;
 
         if !self.highlighted_spans.is_empty() {
@@ -778,11 +779,6 @@
             .as_ref()
             .unwrap_or(&self.spans_to_display);
 
-=======
-    fn draw_spans(&mut self, area: Rect, ui: &mut Ui) {
-        #[cfg(feature = "profiling")]
-        let _timing_guard = profiling::GLOBAL_PROFILER.start_timing("draw_spans");
->>>>>>> 32fbbd92
         let mut node_spans: BTreeMap<String, (Rc<Node>, Vec<Rc<Span>>)> = BTreeMap::new();
         for span_ref in spans_to_process {
             node_spans
