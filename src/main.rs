use core::f32;
use std::collections::{BTreeMap, HashMap, HashSet};
use std::hash::Hash;
use std::io::Read;
use std::path::PathBuf;
use std::rc::Rc;

use anyhow::Result;
use eframe::egui::scroll_area::ScrollBarVisibility;
use eframe::egui::{
    self, Align2, Button, Color32, ComboBox, FontId, Key, Label, Modal, PointerButton, Pos2, Rect,
    ScrollArea, Sense, Stroke, TextEdit, Ui, UiBuilder, Vec2, Widget,
};
use eframe::epaint::PathShape;
use opentelemetry_proto::tonic::collector::trace::v1::ExportTraceServiceRequest;

#[cfg(feature = "profiling")]
use traviz::profiling;
use traviz::{
    analyze_dependency, analyze_span, colors, edit_modes, edit_relations, modes, node_filter,
    persistent, relation, structured_modes, task_timer, types,
};

use analyze_dependency::{AnalyzeDependencyModal, DependencyLink};
use analyze_span::AnalyzeSpanModal;
use edit_modes::EditDisplayModes;
use edit_relations::{EditRelationViews, EditRelations};
use modes::structured_mode_transformation;
use node_filter::{EditNodeFilters, NodeFilter};
<<<<<<< HEAD
use relation::{
    builtin_relation_views, builtin_relations, find_relations, Relation, RelationInstance,
    RelationView,
};
=======
use opentelemetry_proto::tonic::collector::trace::v1::ExportTraceServiceRequest;
use relation::{builtin_relation_views, find_relations, Relation, RelationInstance, RelationView};
>>>>>>> 138d6fb5
use structured_modes::StructuredMode;
use task_timer::TaskTimer;
use types::{
    time_point_to_utc_string, value_to_text, DisplayLength, Event, HeightLevel, Node, Span,
    TimePoint, MILLISECONDS_PER_SECOND,
};

<<<<<<< HEAD
=======
mod analyze_dependency;
mod analyze_span;
mod analyze_utils;
mod builtin_relations;
mod colors;
mod edit_modes;
mod edit_relations;
mod legacy;
mod modes;
mod node_filter;
mod persistent;
#[cfg(feature = "profiling")]
mod profiling;
mod relation;
mod structured_modes;
mod task_timer;
mod types;

use analyze_dependency::AnalyzeDependencyModal;
use analyze_span::AnalyzeSpanModal;

>>>>>>> 138d6fb5
fn main() -> eframe::Result {
    let options = eframe::NativeOptions {
        viewport: egui::ViewportBuilder::default().with_inner_size([1280.0, 800.0]),
        ..Default::default()
    };
    eframe::run_native("traviz", options, Box::new(|_cc| Ok(Box::<App>::default())))
}

#[derive(Debug)]
struct Timeline {
    absolute_start: TimePoint,
    absolute_end: TimePoint,

    visible_start: TimePoint,
    visible_end: TimePoint,

    selected_start: TimePoint,
    selected_end: TimePoint,
}

impl Timeline {
    fn init(&mut self, min_time: TimePoint, max_time: TimePoint) {
        self.absolute_start = min_time;
        self.absolute_end = max_time;

        self.visible_start = min_time;
        self.visible_end = (self.visible_start + 5.0).min(max_time);

        self.selected_start = min_time;
        self.selected_end = (self.selected_start + 1.0).min(max_time);
    }
}

/// Holds parameters for converting a `TimePoint` to a horizontal (X-axis) screen coordinate.
///
/// This struct encapsulates the current timeline view's mapping:
/// - `selected_start_time` and `selected_end_time`: Define the time range currently visible or selected.
/// - `visual_start_x` and `visual_end_x`: Define the corresponding pixel coordinates on the screen
///   where this time range begins and ends.
struct TimeToScreenParams {
    selected_start_time: TimePoint,
    selected_end_time: TimePoint,
    visual_start_x: f32,
    visual_end_x: f32,
}

fn screen_to_time(
    screen_x: f32,
    start_x: f32,
    end_x: f32,
    start_time: TimePoint,
    end_time: TimePoint,
) -> TimePoint {
    start_time + ((screen_x - start_x) / (end_x - start_x)) as f64 * (end_time - start_time)
}

fn time_to_screen(
    time: TimePoint,
    start_x: f32,
    end_x: f32,
    start_time: TimePoint,
    end_time: TimePoint,
) -> f32 {
    start_x + ((time - start_time) / (end_time - start_time)) as f32 * (end_x - start_x)
}

fn screen_change_to_time_change(
    screen_change: f32,
    screen_width: f32,
    start_time: TimePoint,
    end_time: TimePoint,
) -> TimePoint {
    let before = screen_to_time(0.0, 0.0, screen_width, start_time, end_time);
    let after = screen_to_time(screen_change, 0.0, screen_width, start_time, end_time);
    after - before
}

type NodeSpans = (Rc<Node>, Vec<Rc<Span>>);
/// A map from a node name to the node itself and a list of its associated spans.
type NodeSpansMap = BTreeMap<String, NodeSpans>;
/// Same as [NodeSpansMap] but in vector of pairs.
type NodeSpansVec = Vec<(String, NodeSpans)>;

struct App {
    layout: Layout,
    timeline: Timeline,
    raw_data: Vec<ExportTraceServiceRequest>,
    spans_to_display: Vec<Rc<Span>>,
    cached_node_spans: Option<NodeSpansMap>,
    timeline_bar1_time: TimePoint,
    timeline_bar2_time: TimePoint,
    clicked_span: Option<Rc<Span>>,
    include_children_events: bool,

    display_modes: Vec<StructuredMode>,
    current_display_mode_index: usize,

    node_filters: Vec<NodeFilter>,
    current_node_filter_index: usize,

    search: Search,
    edit_display_modes: EditDisplayModes,
    edit_node_filters: EditNodeFilters,
    edit_relations: EditRelations,
    edit_relation_views: EditRelationViews,

    // Analyze 'features'
    all_spans_for_analysis: Vec<Rc<Span>>,
    analyze_span_modal: AnalyzeSpanModal,
    analyze_dependency_modal: AnalyzeDependencyModal,

    // Spans highlighting
    highlighted_spans: Vec<Rc<Span>>,

    // Cache for span ID to root span lookup (for highlighted spans performance)
    span_id_to_root_cache: Option<HashMap<Vec<u8>, Rc<Span>>>,

    // Dependency arrow interactivity
    clicked_arrow_info: Option<ArrowInfo>,
    hovered_arrow_key: Option<ArrowKey>,

    cached_produce_block_starts: Option<Vec<(TimePoint, String)>>,

    defined_relations: Vec<Relation>,
    relation_views: Vec<RelationView>,
    current_relation_view_index: usize,
    active_relations: Vec<RelationInstance>,
}

struct Layout {
    top_bar_height: f32,
    timeline_height: f32,
    timeline_bar_width: f32,
    node_name_width: f32,
    span_name_threshold: f32,
    span_margin: f32,
    spans_time_points_height: f32,
    middle_bar_height: f32,
}

#[derive(Clone, Debug, PartialEq, Eq, Hash)]
struct ArrowKey {
    source_span_id: Vec<u8>,
    source_node_name: String,
    target_span_id: Vec<u8>,
    target_node_name: String,
}

#[derive(Clone, Debug)]
struct ArrowInfo {
    source_span_name: String,
    source_node_name: String,
    source_start_time: TimePoint,
    source_end_time: TimePoint,
    target_span_name: String,
    target_node_name: String,
    target_start_time: TimePoint,
    target_end_time: TimePoint,
    /// Duration of the link (target_start_time - source_end_time)
    duration: TimePoint,
}

impl Default for App {
    fn default() -> Self {
        let mut res = Self {
            layout: Layout {
                top_bar_height: 30.0,
                timeline_height: 90.0,
                timeline_bar_width: 10.0,
                node_name_width: 150.0,
                span_name_threshold: 100.0,
                span_margin: 3.0,
                spans_time_points_height: 80.0,
                middle_bar_height: 30.0,
            },
            timeline: Timeline {
                absolute_start: 0.0,
                absolute_end: 0.0,
                visible_start: 0.0,
                visible_end: 0.0,
                selected_start: 0.0,
                selected_end: 0.0,
            },
            raw_data: vec![],
            spans_to_display: vec![],
            timeline_bar1_time: 0.0,
            timeline_bar2_time: 0.0,
            clicked_span: None,
            include_children_events: true,
            display_modes: structured_modes::builtin_structured_modes(),
            current_display_mode_index: 0,
            node_filters: vec![NodeFilter::show_all(), NodeFilter::show_none()],
            current_node_filter_index: 0,
            search: Search::default(),
            edit_display_modes: EditDisplayModes::new(),
            edit_node_filters: EditNodeFilters::new(),
            edit_relations: EditRelations::new(),
            edit_relation_views: EditRelationViews::new(),
            all_spans_for_analysis: vec![],
            analyze_span_modal: AnalyzeSpanModal::default(),
            analyze_dependency_modal: AnalyzeDependencyModal::new(),
            highlighted_spans: Vec::new(),
            span_id_to_root_cache: None,
            clicked_arrow_info: None,
            hovered_arrow_key: None,
            cached_produce_block_starts: None,
            cached_node_spans: None,
            defined_relations: builtin_relations::builtin_relations(),
            relation_views: builtin_relation_views(),
            current_relation_view_index: 0,
            active_relations: vec![],
        };
        res.timeline.init(1.0, 3.0);
        res.set_timeline_end_bars_to_selected();
        res.search.search_term = "NOT IMPLEMENTED".to_string();

        res.load_peristent_data();

        // If a file path is provided as the first argument, try to load it.
        if let Some(first_arg) = std::env::args().nth(1) {
            println!("Trying to open file: {}", first_arg);
            if let Err(err) = res.load_file(&PathBuf::from(first_arg)) {
                println!("Error loading file: {}", err);
            } else {
                println!("File loaded successfully.");
            }
        }

        res
    }
}

impl eframe::App for App {
    fn update(&mut self, ctx: &egui::Context, _frame: &mut eframe::Frame) {
        egui::CentralPanel::default()
            .frame(eframe::egui::Frame::new())
            .show(ctx, |ui| {
                ctx.options_mut(|o| o.line_scroll_speed = 100.0);
                ctx.style_mut(|s| {
                    s.interaction.tooltip_delay = 0.0;
                    s.interaction.tooltip_grace_time = 0.0;
                    s.interaction.show_tooltips_only_when_still = false;
                });

                let window_width = ui.max_rect().width();
                let window_height = ui.max_rect().height();

                let t = if false {
                    Some(TaskTimer::new("Drawing"))
                } else {
                    None
                };
                self.draw_top_bar(ui);

                let timeline_area = Rect::from_min_size(
                    Pos2::new(0.0, self.layout.top_bar_height),
                    Vec2::new(window_width, self.layout.timeline_height),
                );
                self.draw_timeline(timeline_area, ui, ctx);

                let middle_bar_area = Rect::from_min_size(
                    Pos2::new(0.0, timeline_area.max.y),
                    Vec2::new(window_width, self.layout.middle_bar_height),
                );
                self.draw_middle_bar(middle_bar_area, ui);

                let spans_area = Rect::from_min_size(
                    Pos2::new(0.0, middle_bar_area.max.y),
                    Vec2::new(window_width, window_height - middle_bar_area.max.y),
                );
                self.draw_spans(spans_area, ui, ctx);

                self.draw_clicked_span(ctx, window_width - 100.0, window_height - 100.0);

                if let Some(new_display_modes) =
                    self.edit_display_modes
                        .draw(ctx, window_width - 100.0, window_height - 100.0)
                {
                    self.display_modes = new_display_modes;
                    self.save_persistent_data();
                    if self.current_display_mode_index >= self.display_modes.len() {
                        self.current_display_mode_index = 0;
                    }
                    if let Err(e) = self.apply_current_mode() {
                        println!("Failed to apply display mode: {}", e);
                    }
                }

                if let Some(new_node_filters) =
                    self.edit_node_filters
                        .draw(ctx, window_width - 100.0, window_height - 100.0)
                {
                    self.node_filters = new_node_filters;
                    self.save_persistent_data();
                    if self.current_node_filter_index >= self.node_filters.len() {
                        self.current_node_filter_index = 0;
                    }
                }

                if let Some((new_relations, new_relation_views)) =
                    self.edit_relations
                        .draw(window_width - 100.0, window_height - 100.0, ctx)
                {
                    self.defined_relations = new_relations;
                    self.relation_views = new_relation_views;
                    self.save_persistent_data();
                    self.apply_current_relations_view();
                }

                if let Some(new_relation_views) =
                    self.edit_relation_views
                        .draw(window_width - 100.0, window_height - 100.0, ctx)
                {
                    self.relation_views = new_relation_views;
                    self.save_persistent_data();
                    if self.current_relation_view_index >= self.relation_views.len() {
                        self.current_relation_view_index = 0;
                    }
                    self.apply_current_relations_view();
                }

                self.draw_analyze_span_modal(ctx, window_width - 200.0, window_height - 200.0);

                self.draw_analyze_dependency_modal(
                    ctx,
                    window_width - 200.0,
                    window_height - 200.0,
                );
                self.draw_clicked_arrow_popup(ctx, window_width - 150.0, window_height - 150.0);

                // If Ctrl+Q clicked, quit the app
                if ctx.input(|i| i.key_down(Key::Q) && i.modifiers.ctrl) {
                    std::process::exit(0);
                }

                t.inspect(|t| t.stop());
                #[cfg(feature = "profiling")]
                profiling::GLOBAL_PROFILER.increment_frame_count();
            });
    }
}

// TODO - implement search
#[allow(unused)]
#[derive(Default, Debug)]
struct Search {
    search_term: String,
    search_results: Vec<Rc<Span>>,
    matching_span_ids: HashSet<Vec<u8>>,
    // TODO - non functional for now
    hide_non_matching: bool,
}

impl App {
    fn draw_top_bar(&mut self, ui: &mut Ui) {
        ui.horizontal(|ui| {
            let open_file_button = ui.button("Open file");

            if open_file_button.clicked() {
                println!(
                    "Opened file picker. sometimes the file picker opens behind the main window :/"
                );
                // TODO - fix file picker

                if let Some(path) = rfd::FileDialog::new().pick_file() {
                    println!("Loading file: {:?}...", path);
                    match self.load_file(&path) {
                        Ok(()) => println!("Successfully loaded file."),
                        Err(e) => println!("Error loading file: {}", e),
                    }
                }
            }

            let previous_display_mode_index = self.current_display_mode_index;
            let current_mode_name = self
                .display_modes
                .get(self.current_display_mode_index)
                .map_or("Deleted".to_string(), |mode| mode.name.clone());
            ComboBox::new("mode chooser", "")
                .selected_text(format!("Display mode: {}", current_mode_name))
                .show_ui(ui, |ui| {
                    for (i, mode) in self.display_modes.iter().enumerate() {
                        ui.selectable_value(
                            &mut self.current_display_mode_index,
                            i,
                            mode.name.to_string(),
                        );
                    }
                });
            if previous_display_mode_index != self.current_display_mode_index {
                if let Err(e) = self.apply_current_mode() {
                    println!("Failed to apply display mode: {}", e);
                    // Go back to the previous mode
                    self.current_display_mode_index = previous_display_mode_index;
                }
            }

            let current_node_filter_name = self
                .node_filters
                .get(self.current_node_filter_index)
                .map_or("Deleted".to_string(), |filter| filter.name.clone());
            ComboBox::new("node filter chooser", "")
                .selected_text(format!("Node filter: {}", current_node_filter_name))
                .show_ui(ui, |ui| {
                    for (i, filter) in self.node_filters.iter().enumerate() {
                        ui.selectable_value(
                            &mut self.current_node_filter_index,
                            i,
                            filter.name.to_string(),
                        );
                    }
                });

            let previous_relations_view_idx = self.current_relation_view_index;
            let current_relations_view_name = self
                .relation_views
                .get(self.current_relation_view_index)
                .map_or("Deleted".to_string(), |view| view.name.clone());
            ComboBox::new("relation view chooser", "")
                .selected_text(format!("Relation view: {}", current_relations_view_name))
                .show_ui(ui, |ui| {
                    for (i, view) in self.relation_views.iter().enumerate() {
                        ui.selectable_value(
                            &mut self.current_relation_view_index,
                            i,
                            view.name.to_string(),
                        );
                    }
                });
            if previous_relations_view_idx != self.current_relation_view_index {
                self.apply_current_relations_view();
            }

            if ui.button("Edit display modes").clicked() {
                self.load_peristent_data();
                self.edit_display_modes.open(self.display_modes.clone());
            }

            if ui.button("Edit node filters").clicked() {
                self.load_peristent_data();
                self.edit_node_filters.open(self.node_filters.clone());
            }

            if ui.button("Edit relations").clicked() {
                self.load_peristent_data();
                self.edit_relations
                    .open(self.defined_relations.clone(), self.relation_views.clone());
            }

            if ui.button("Edit relation views").clicked() {
                self.load_peristent_data();
                self.edit_relation_views
                    .open(self.defined_relations.clone(), self.relation_views.clone());
            }

            // Analyze Span button, disabled if no spans are loaded
            let has_spans = !self.spans_to_display.is_empty();
            let analyze_button = ui.add_enabled(has_spans, Button::new("Analyze Span"));
            if analyze_button.clicked() {
                self.analyze_span_modal.open(&self.all_spans_for_analysis);
            }

            // Analyze Dependency button, disabled if no spans are loaded
            let analyze_dep_button = ui.add_enabled(has_spans, Button::new("Analyze Dependency"));
            if analyze_dep_button.clicked() {
                self.analyze_dependency_modal
                    .open(&self.all_spans_for_analysis);
            }

            // Clear Highlights button, only enabled when there are highlighted spans
            let has_highlights = !self.highlighted_spans.is_empty();
            ui.with_layout(
                egui::Layout::right_to_left(eframe::emath::Align::RIGHT),
                |ui| {
                    let clear_button =
                        ui.add_enabled(has_highlights, Button::new("Clear Highlights"));
                    if clear_button.clicked() {
                        println!(
                            "Clearing {} highlighted spans",
                            self.highlighted_spans.len()
                        );
                        self.highlighted_spans.clear();
                        self.analyze_dependency_modal.clear_focus();
                    }
                },
            );
        });
    }

    fn load_file(&mut self, path: &PathBuf) -> Result<()> {
        // Read json file
        let mut file_bytes = Vec::new();
        std::fs::File::open(path)?.read_to_end(&mut file_bytes)?;

        self.raw_data = parse_trace_file(&file_bytes)?;

        // Clear old data before loading new traces
        self.all_spans_for_analysis.clear();
        self.spans_to_display.clear();
        self.clicked_span = None;
        self.highlighted_spans.clear();
        self.span_id_to_root_cache = None;
        self.analyze_span_modal = AnalyzeSpanModal::default();
        self.analyze_dependency_modal = AnalyzeDependencyModal::new();
        self.cached_produce_block_starts = None;

        let everything_mode = self
            .display_modes
            .iter()
            .find(|m| m.name == "Everything")
            .expect("'Everything' display mode not found during initialization.");

        // Populate all_spans_for_analysis using the transformation from the "Everything" mode.
        self.all_spans_for_analysis =
            structured_mode_transformation(&self.raw_data, everything_mode)
                .expect("Failed to transform data using 'Everything' mode.");

        println!(
            "Stored {} spans from 'Everything' mode for analysis after file load.",
            self.all_spans_for_analysis.len()
        );

        // Populate the cache for produce_block_starts
        self.cached_produce_block_starts = Some(collect_produce_block_starts_with_nodes(
            &self.all_spans_for_analysis,
        ));

        self.apply_current_mode()?;
        let (min_time, max_time) = get_min_max_time(&self.spans_to_display).unwrap();
        self.timeline.init(min_time, max_time);
        self.set_timeline_end_bars_to_selected();

        Ok(())
    }

    fn apply_current_mode(&mut self) -> Result<()> {
        let mode = self
            .display_modes
            .get(self.current_display_mode_index)
            .ok_or_else(|| anyhow::anyhow!("Invalid display mode index"))?;

        self.spans_to_display = structured_mode_transformation(&self.raw_data, mode)?;
        set_min_max_time(&self.spans_to_display);
        self.cached_node_spans = None;

        self.apply_current_relations_view();

        Ok(())
    }

    fn apply_current_relations_view(&mut self) {
        let Some(view) = self.relation_views.get(self.current_relation_view_index) else {
            println!(
                "WARN: No relation view found at index {}",
                self.current_relation_view_index
            );
            return;
        };

        self.active_relations =
            find_relations(&self.defined_relations, view, &self.spans_to_display);
    }

    // TODO - make this better. Time points should shift when the timeline is moved, not stay in place.
    // Would give better visual feedback. Something like `get_time_dots`.
    fn draw_timeline(&mut self, area: Rect, ui: &mut Ui, ctx: &egui::Context) {
        let background_button = ui.put(
            area,
            Button::new("")
                .fill(colors::MILD_BLUE)
                .sense(Sense::click_and_drag()),
        );

        let timeline_bar1_pos = time_to_screen(
            self.timeline_bar1_time,
            area.min.x,
            area.max.x,
            self.timeline.visible_start,
            self.timeline.visible_end,
        );
        let bar1_button = ui.put(
            Rect::from_min_size(
                Pos2::new(
                    timeline_bar1_pos - self.layout.timeline_bar_width / 2.0,
                    area.min.y,
                ),
                Vec2::new(self.layout.timeline_bar_width, area.height()),
            ),
            Button::new("").sense(Sense::drag()),
        );
        let timeline_bar2_pos = time_to_screen(
            self.timeline_bar2_time,
            area.min.x,
            area.max.x,
            self.timeline.visible_start,
            self.timeline.visible_end,
        );
        let bar2_button = ui.put(
            Rect::from_min_size(
                Pos2::new(
                    timeline_bar2_pos - self.layout.timeline_bar_width / 2.0,
                    area.min.y,
                ),
                Vec2::new(self.layout.timeline_bar_width, area.height()),
            ),
            Button::new("").sense(Sense::drag()),
        );

        let mut middle_rect = Rect::from_min_max(
            Pos2::new(
                timeline_bar1_pos.min(timeline_bar2_pos) + self.layout.timeline_bar_width / 2.0,
                area.min.y,
            ),
            Pos2::new(
                timeline_bar1_pos.max(timeline_bar2_pos) - self.layout.timeline_bar_width / 2.0,
                area.max.y,
            ),
        );
        if middle_rect.min.x >= middle_rect.max.x || middle_rect.width() <= 8.0 {
            // TODO - for some reason egui crashes if middle_rect gets too small.
            middle_rect = Rect::from_pos(Pos2::new(-10000.0, -10000.0));
        }
        let middle_button = ui.put(
            middle_rect,
            Button::new("")
                .sense(Sense::drag())
                .fill(colors::LIGHT_BLUE),
        );

        // Dragging end of selected area should adjust the selected area
        if bar1_button.dragged_by(PointerButton::Primary) {
            self.timeline_bar1_time += screen_change_to_time_change(
                bar1_button.drag_delta().x,
                area.width(),
                self.timeline.visible_start,
                self.timeline.visible_end,
            );
            self.set_timeline_selected_to_end_bars();
        }
        if bar2_button.dragged_by(PointerButton::Primary) {
            self.timeline_bar2_time += screen_change_to_time_change(
                bar2_button.drag_delta().x,
                area.width(),
                self.timeline.visible_start,
                self.timeline.visible_end,
            );
            self.set_timeline_selected_to_end_bars();
        }

        // Dragging middle of selected area should shift the selected area
        if middle_button.dragged_by(PointerButton::Primary) {
            let time_shift = screen_change_to_time_change(
                middle_button.drag_delta().x,
                area.width(),
                self.timeline.visible_start,
                self.timeline.visible_end,
            );
            self.timeline_bar1_time += time_shift;
            self.timeline_bar2_time += time_shift;
            self.set_timeline_selected_to_end_bars();
        }

        // Dragging with RMB should shift the whole timeline
        let maybe_shift_x: Option<f32> = if background_button.dragged_by(PointerButton::Secondary) {
            Some(background_button.drag_delta().x)
        } else if bar1_button.dragged_by(PointerButton::Secondary) {
            Some(bar1_button.drag_delta().x)
        } else if bar2_button.dragged_by(PointerButton::Secondary) {
            Some(bar2_button.drag_delta().x)
        } else if middle_button.dragged_by(PointerButton::Secondary) {
            Some(middle_button.drag_delta().x)
        } else {
            None
        };
        if let Some(shift_x) = maybe_shift_x {
            let time_shift = screen_change_to_time_change(
                shift_x,
                area.width(),
                self.timeline.visible_start,
                self.timeline.visible_end,
            );
            self.timeline.visible_start -= time_shift;
            self.timeline.visible_end -= time_shift;
        }

        // Handle scrolling to zoom in/out
        ctx.input(|input| {
            if (background_button.hovered()
                || bar1_button.hovered()
                || bar2_button.hovered()
                || middle_button.hovered())
                && input.raw_scroll_delta.y != 0.0
            {
                let scale = 1.0 - input.raw_scroll_delta.y / 200.0;
                let Some(latest_pos) = input.pointer.latest_pos() else {
                    return; // latest_pos can sometimes be None here.
                };
                let mouse_time = screen_to_time(
                    latest_pos.x,
                    area.min.x,
                    area.max.x,
                    self.timeline.visible_start,
                    self.timeline.visible_end,
                );
                let len_before = self.timeline.visible_end - self.timeline.visible_start;
                let len_after = len_before * scale as f64;
                let new_start =
                    mouse_time - (mouse_time - self.timeline.visible_start) * scale as f64;
                let new_end = new_start + len_after;
                self.timeline.visible_start = new_start;
                self.timeline.visible_end = new_end;
            }
        });

        self.draw_time_points(
            self.timeline.visible_start,
            self.timeline.visible_end,
            self.timeline.absolute_start,
            area,
            colors::GRAY_50,
            ui,
        );
    }

    fn set_timeline_selected_to_end_bars(&mut self) {
        self.timeline.selected_start = self.timeline_bar1_time.min(self.timeline_bar2_time);
        self.timeline.selected_end = self.timeline_bar1_time.max(self.timeline_bar2_time);
    }

    fn set_timeline_end_bars_to_selected(&mut self) {
        self.timeline_bar1_time = self.timeline.selected_start;
        self.timeline_bar2_time = self.timeline.selected_end;
    }

    fn draw_time_points(
        &self,
        start_time: TimePoint,
        end_time: TimePoint,
        absolute_start: TimePoint,
        area: Rect,
        color: Color32,
        ui: &mut Ui,
    ) {
        for dot in get_time_dots(start_time, end_time) {
            ui.painter().rect_filled(
                Rect::from_min_size(
                    Pos2::new(
                        time_to_screen(dot, area.min.x, area.max.x, start_time, end_time),
                        (area.min.y + area.max.y) / 2.0,
                    ),
                    Vec2::new(2.0, 2.0),
                ),
                1.0,
                color,
            );
        }

        let mut cur_pos = area.min.x;
        while cur_pos < area.max.x {
            let cur_time = screen_to_time(cur_pos, area.min.x, area.max.x, start_time, end_time);
            let time_str = time_point_to_utc_string(cur_time);
            ui.painter().rect_filled(
                Rect::from_min_size(Pos2::new(cur_pos, area.min.y), Vec2::new(2.0, 30.0)),
                0.0,
                color,
            );
            let text_rect = ui.painter().text(
                Pos2::new(cur_pos + 4.0, area.min.y),
                Align2::LEFT_TOP,
                time_str,
                FontId::default(),
                color,
            );
            let time_since_start_str = format!("{:.3} s", cur_time - absolute_start);
            ui.painter().text(
                Pos2::new(text_rect.min.x, text_rect.max.y + 4.0),
                Align2::LEFT_TOP,
                time_since_start_str,
                FontId::default(),
                color,
            );
            cur_pos += text_rect.width() + 50.0;
        }

        // Draw red lines for produce_block
        let produce_block_starts_data = self
            .cached_produce_block_starts
            .as_ref()
            .cloned()
            .unwrap_or_else(|| {
                if self.all_spans_for_analysis.is_empty() {
                    // If there are no spans, no need to reconstruct, return empty.
                    Vec::new()
                } else {
                    println!(
                        "Reconstructing produce_block_starts in draw_time_points (cache was None)..."
                    );
                    collect_produce_block_starts_with_nodes(&self.all_spans_for_analysis)
                }
            });

        for (t_ref, node_name) in &produce_block_starts_data {
            let t = *t_ref;
            if (t >= start_time) && (t <= end_time) {
                let x = time_to_screen(t, area.min.x, area.max.x, start_time, end_time);
                let marker_height = 20.0;
                ui.painter().line_segment(
                    [
                        Pos2::new(x, area.max.y),
                        Pos2::new(x, area.max.y - marker_height),
                    ],
                    Stroke::new(2.0, colors::RED),
                );

                // Remove "neard:" prefix if present
                let short_node_name = node_name.strip_prefix("neard:").unwrap_or(node_name);

                // Draw node name
                let small_font_id =
                    FontId::proportional(0.6 * egui::TextStyle::Body.resolve(ui.style()).size);
                ui.painter().text(
                    Pos2::new(x + 4.0, area.max.y - 10.0),
                    Align2::LEFT_TOP,
                    short_node_name,
                    small_font_id,
                    colors::RED,
                );

                // Draw indicator for produce_block
                let label_rect = Rect::from_min_size(
                    Pos2::new(area.min.x - 15.0, area.max.y - 16.0),
                    Vec2::new(90.0, 18.0),
                );
                ui.painter()
                    .rect_filled(label_rect, 3.0, colors::TRANSPARENT);
                let font_id =
                    FontId::proportional(0.7 * egui::TextStyle::Body.resolve(ui.style()).size);
                ui.painter().text(
                    label_rect.center(),
                    Align2::CENTER_CENTER,
                    "produce_block",
                    font_id,
                    color,
                );
            }
        }
    }

    fn draw_middle_bar(&mut self, area: Rect, ui: &mut Ui) {
        ui.painter().rect_filled(area, 0.0, colors::GRAY_10);

        let top_margin = 5;
        let ui_area = Rect::from_min_max(
            Pos2::new(area.min.x, area.min.y + top_margin as f32),
            area.max,
        );
        ui.allocate_new_ui(UiBuilder::new().max_rect(ui_area), |ui| {
            ui.horizontal(|ui| {
                TextEdit::singleline(&mut self.search.search_term)
                    .background_color(colors::GRAY_40)
                    .ui(ui);
                ui.button("Search").clicked();
                ui.button("Next").clicked();
                ui.checkbox(&mut self.search.hide_non_matching, "Hide non-matching")
                    .clicked();
            });
        });
    }

    fn draw_spans(&mut self, area: Rect, ui: &mut Ui, ctx: &egui::Context) {
        #[cfg(feature = "profiling")]
        let _timing_guard = profiling::GLOBAL_PROFILER.start_timing("draw_spans");

        let mut final_spans_for_drawing_owned: Option<Vec<Rc<Span>>> = None;
        if !self.highlighted_spans.is_empty() {
            #[cfg(feature = "profiling")]
            let _timing_guard_highlight =
                profiling::GLOBAL_PROFILER.start_timing("highlighted_spans_processing");

            // Build the cache if it doesn't exist
            if self.span_id_to_root_cache.is_none() {
                #[cfg(feature = "profiling")]
                let _timing_guard_cache_build =
                    profiling::GLOBAL_PROFILER.start_timing("build_span_id_cache");

                let mut cache = HashMap::new();
                for root_span in &self.all_spans_for_analysis {
                    populate_span_cache_recursive(root_span, root_span, &mut cache);
                }
                self.span_id_to_root_cache = Some(cache);
            }

            // Use the cache for fast lookups
            let cache = self.span_id_to_root_cache.as_ref().unwrap();
            let mut roots_to_add_if_highlighted: Vec<Rc<Span>> = Vec::new();
            let mut current_display_plus_new_root_ids: HashSet<Vec<u8>> = self
                .spans_to_display
                .iter()
                .map(|s| s.span_id.clone())
                .collect();

            for highlighted_span_rc in &self.highlighted_spans {
                if let Some(root_span) = cache.get(&highlighted_span_rc.span_id) {
                    if current_display_plus_new_root_ids.insert(root_span.span_id.clone()) {
                        roots_to_add_if_highlighted.push(root_span.clone());
                    }
                }
            }

            if !roots_to_add_if_highlighted.is_empty() {
                let mut temp_spans = self.spans_to_display.clone();
                temp_spans.extend(roots_to_add_if_highlighted);
                final_spans_for_drawing_owned = Some(temp_spans);
            }
        }

        let spans_to_render = final_spans_for_drawing_owned
            .as_ref()
            .unwrap_or(&self.spans_to_display);

        let node_spans_items_for_loop: NodeSpansVec;

        if final_spans_for_drawing_owned.is_some() {
            #[cfg(feature = "profiling")]
            let _timing_guard_node_map =
                profiling::GLOBAL_PROFILER.start_timing("build_temp_node_map_for_highlights");

            // Highlights are active and modified the span list, build a temporary map
            let mut temp_map_for_highlight: NodeSpansMap = BTreeMap::new();
            for span_ref in spans_to_render {
                temp_map_for_highlight
                    .entry(span_ref.node.name.clone())
                    .or_insert((span_ref.node.clone(), vec![]))
                    .1
                    .push(span_ref.clone());
            }
            node_spans_items_for_loop = temp_map_for_highlight.into_iter().collect();
        } else {
            // No active highlights modifying the list, or no highlights at all. Use cache.
            if self.cached_node_spans.is_none() {
                let mut node_spans_map: NodeSpansMap = BTreeMap::new();
                for span in &self.spans_to_display {
                    node_spans_map
                        .entry(span.node.name.clone())
                        .or_insert((span.node.clone(), vec![]))
                        .1
                        .push(span.clone());
                }
                self.cached_node_spans = Some(node_spans_map);
            }
            node_spans_items_for_loop = self
                .cached_node_spans
                .as_ref()
                .unwrap()
                .iter()
                .map(|(k, v)| (k.clone(), v.clone()))
                .collect();
        }

        let time_points_area = Rect::from_min_max(
            Pos2::new(area.min.x + self.layout.node_name_width, area.min.y),
            Pos2::new(
                area.max.x,
                area.min.y + self.layout.spans_time_points_height,
            ),
        );

        ui.painter().rect_filled(
            Rect::from_min_max(area.min, time_points_area.max),
            0.0,
            colors::BLUE_DARK_GRAY,
        );
        self.draw_time_points(
            self.timeline.selected_start,
            self.timeline.selected_end,
            self.timeline.absolute_start,
            time_points_area,
            colors::GRAY_240,
            ui,
        );

        let under_time_points_area =
            Rect::from_two_pos(Pos2::new(area.min.x, time_points_area.max.y), area.max);

        let node_names_area = Rect::from_min_max(
            Pos2::new(area.min.x, time_points_area.max.y),
            Pos2::new(
                area.min.x + self.layout.node_name_width,
                under_time_points_area.max.y,
            ),
        );

        if spans_to_render.is_empty() {
            ui.put(
                Rect::from_center_size(under_time_points_area.center(), Vec2::new(200.0, 200.0)),
                Label::new("No spans to display.\nOpen a file or change filters."),
            );
            return;
        }

        ui.allocate_new_ui(UiBuilder::new().max_rect(under_time_points_area), |ui| {
            ScrollArea::vertical()
                .max_height(under_time_points_area.height())
                .max_width(under_time_points_area.width())
                .auto_shrink(false)
                .scroll_bar_visibility(ScrollBarVisibility::AlwaysVisible)
                .animated(false)
                .show_viewport(ui, |ui, visible_rect| {
                    ui.style_mut().spacing.button_padding = Vec2::ZERO;
                    ui.style_mut().visuals.override_text_color = Some(colors::BLACK);

                    // TODO - a button for background feels hacky x.x
                    let background_button = ui.put(
                        under_time_points_area,
                        Button::new("")
                            .fill(colors::GRAY_30)
                            .sense(Sense::click_and_drag()),
                    );
                    if background_button.dragged_by(PointerButton::Secondary) {
                        self.shift_selected_time(screen_change_to_time_change(
                            -background_button.drag_delta().x,
                            under_time_points_area.width() - self.layout.node_name_width,
                            self.timeline.selected_start,
                            self.timeline.selected_end,
                        ));
                    }

                    let span_height = ui.fonts(|fs| {
                        fs.layout_no_wrap("A".to_string(), FontId::default(), colors::BLACK)
                            .rect
                            .height()
                    }) * 1.2;
                    self.layout.span_name_threshold = ui.fonts(|fs| {
                        fs.layout_no_wrap("...".to_string(), FontId::default(), colors::BLACK)
                            .rect
                            .width()
                    });

                    let mut cur_height = under_time_points_area.min.y - visible_rect.min.y;

                    let mut span_positions: HashMap<Vec<u8>, f32> = HashMap::new();

                    let highlighted_span_ids_set: HashSet<Vec<u8>> =
                        if !self.highlighted_spans.is_empty() {
                            self.highlighted_spans
                                .iter()
                                .map(|s| s.span_id.clone())
                                .collect()
                        } else {
                            HashSet::new()
                        };

                    let time_params = TimeToScreenParams {
                        selected_start_time: self.timeline.selected_start,
                        selected_end_time: self.timeline.selected_end,
                        visual_start_x: under_time_points_area.min.x + self.layout.node_name_width,
                        visual_end_x: under_time_points_area.max.x,
                    };
                    for (node_name, (_node, spans)) in node_spans_items_for_loop {
                        // TODO - filter spans before displaying, like display modes. It'd work better with search etc.
                        if let Some(current_node_filter) =
                            self.node_filters.get(self.current_node_filter_index)
                        {
                            if !current_node_filter.should_show_span(&node_name) {
                                continue;
                            }
                        }

                        let spans_in_range: Vec<Rc<Span>> = spans
                            .iter()
                            .filter(|s| {
                                is_intersecting(
                                    s.min_start_time.get(),
                                    s.max_end_time.get(),
                                    self.timeline.selected_start,
                                    self.timeline.selected_end,
                                )
                            })
                            .cloned()
                            .collect();

                        set_display_children_with_highlights(
                            &spans_in_range,
                            &self.highlighted_spans,
                        );

                        #[cfg(feature = "profiling")]
                        let _timing_guard_display_params = profiling::GLOBAL_PROFILER
                            .start_timing("set_display_params_with_highlights");

                        Self::set_display_params_with_highlights(
                            &spans_in_range,
                            &highlighted_span_ids_set,
                            self.timeline.selected_start,
                            self.timeline.selected_end,
                            under_time_points_area.min.x + self.layout.node_name_width,
                            under_time_points_area.max.x,
                            ui,
                        );

                        #[cfg(feature = "profiling")]
                        let _timing_guard_arrange =
                            profiling::GLOBAL_PROFILER.start_timing("arrange_spans");

                        let bbox = arrange_spans_with_viewport(
                            &spans_in_range,
                            true,
                            self.timeline.selected_start,
                            self.timeline.selected_end,
                        );

                        if !highlighted_span_ids_set.is_empty() || !self.active_relations.is_empty()
                        {
                            #[cfg(feature = "profiling")]
                            let _timing_guard_positions =
                                profiling::GLOBAL_PROFILER.start_timing("collect_span_positions");

                            self.collect_span_positions(
                                &spans_in_range,
                                cur_height,
                                span_height,
                                &mut span_positions,
                            );
                        }

                        ui.style_mut().visuals.override_text_color = Some(colors::BLACK);
                        self.draw_arranged_spans(
                            &spans_in_range,
                            ui,
                            cur_height,
                            span_height,
                            0,
                            &highlighted_span_ids_set,
                        );

                        let next_height = cur_height
                            + bbox.height as f32 * (span_height + self.layout.span_margin);
                        ui.style_mut().visuals.override_text_color = Some(colors::WHITE);

                        let line_color = colors::GRAY_230;
                        ui.put(
                            Rect::from_min_max(
                                Pos2::new(node_names_area.min.x, cur_height),
                                Pos2::new(node_names_area.max.x, next_height),
                            ),
                            Button::new(node_name)
                                .fill(colors::ALMOST_BLACK)
                                .stroke(Stroke::new(1.0, line_color)),
                        );
                        ui.painter().line(
                            vec![
                                Pos2::new(area.min.x, next_height),
                                Pos2::new(area.max.x, next_height),
                            ],
                            Stroke::new(1.0, line_color),
                        );
                        cur_height = next_height;
                    }

                    // Draw dependency arrows if needed
                    if !highlighted_span_ids_set.is_empty() {
                        #[cfg(feature = "profiling")]
                        let _timing_guard_arrows =
                            profiling::GLOBAL_PROFILER.start_timing("draw_dependency_links");

                        self.draw_dependency_links(ui, &span_positions, &time_params, ctx);
                    }

                    self.draw_relation_links(&span_positions, &time_params, ui, ctx);

                    ui.input(|i| {
                        if i.zoom_delta() != 1.0 {
                            let diff = i.zoom_delta() - 1.0;
                            let delta = (1.0 - diff * 0.3) as f64;
                            let Some(latest_pos) = i.pointer.latest_pos() else {
                                return; // latest_pos can sometimes be None here.
                            };

                            let mouse_time = screen_to_time(
                                latest_pos.x,
                                area.min.x + self.layout.node_name_width,
                                area.max.x,
                                self.timeline.selected_start,
                                self.timeline.selected_end,
                            );
                            let selected_len_before =
                                self.timeline.selected_end - self.timeline.selected_start;
                            let selected_len_after = selected_len_before * delta;
                            let new_selected_start =
                                mouse_time - (mouse_time - self.timeline.selected_start) * delta;
                            let new_selected_end = new_selected_start + selected_len_after;

                            let visible_len_before =
                                self.timeline.visible_end - self.timeline.visible_start;
                            let visible_len_after = visible_len_before * delta;
                            let new_visible_start =
                                mouse_time - (mouse_time - self.timeline.visible_start) * delta;
                            let new_visible_end = new_visible_start + visible_len_after;

                            self.timeline.selected_start = new_selected_start;
                            self.timeline.selected_end = new_selected_end;
                            self.timeline.visible_start = new_visible_start;
                            self.timeline.visible_end = new_visible_end;
                            self.set_timeline_end_bars_to_selected();
                        }
                    })
                });
        });
    }

    fn shift_selected_time(&mut self, shift: TimePoint) {
        self.timeline.selected_start += shift;
        self.timeline.selected_end += shift;
        self.timeline.visible_start += shift;
        self.timeline.visible_end += shift;
        self.timeline_bar1_time += shift;
        self.timeline_bar2_time += shift;
    }

    fn set_display_params_with_highlights(
        spans: &[Rc<Span>],
        highlighted_span_ids: &HashSet<Vec<u8>>,
        start_time: TimePoint,
        end_time: TimePoint,
        start_pos: f32,
        end_pos: f32,
        ui: &Ui,
    ) {
        for span in spans {
            let is_highlighted = highlighted_span_ids.contains(&span.span_id);

            let start_x = time_to_screen(span.start_time, start_pos, end_pos, start_time, end_time);
            let time_display_len =
                time_to_screen(span.end_time, start_pos, end_pos, start_time, end_time) - start_x;

            let display_mode = if is_highlighted {
                DisplayLength::Text
            } else {
                span.display_options.display_length
            };

            let display_len = match display_mode {
                DisplayLength::Time => time_display_len,
                DisplayLength::Text => {
                    let text_len = ui.fonts(|fs| {
                        fs.layout_no_wrap(span.name.to_string(), FontId::default(), colors::BLACK)
                            .rect
                            .width()
                    });
                    text_len.max(time_display_len)
                }
            };
            span.display_start.set(start_x);
            span.display_length.set(display_len);
            span.time_display_length.set(time_display_len);

            // Filter children to only include those that intersect with the viewport
            let all_children = span.display_children.borrow();
            let viewport_culled_children: Vec<Rc<Span>> = all_children
                .iter()
                .filter(|child| {
                    is_intersecting(
                        child.min_start_time.get(),
                        child.max_end_time.get(),
                        start_time,
                        end_time,
                    )
                })
                .cloned()
                .collect();

            Self::set_display_params_with_highlights(
                &viewport_culled_children,
                highlighted_span_ids,
                start_time,
                end_time,
                start_pos,
                end_pos,
                ui,
            );
        }
    }

    fn draw_arranged_spans(
        &mut self,
        spans: &[Rc<Span>],
        ui: &mut Ui,
        start_height: f32,
        span_height: f32,
        level: u64,
        highlighted_span_ids: &HashSet<Vec<u8>>,
    ) {
        #[cfg(feature = "profiling")]
        let _timing_guard = profiling::GLOBAL_PROFILER.start_timing("draw_arranged_spans");

        for span_rc in spans {
            let current_span_draw_y = start_height
                + span_rc.parent_height_offset.get() as f32
                    * (span_height + self.layout.span_margin);

            if current_span_draw_y <= ui.clip_rect().max.y
                && (current_span_draw_y + span_height) >= ui.clip_rect().min.y
            {
                self.draw_arranged_span(
                    span_rc,
                    ui,
                    current_span_draw_y,
                    span_height,
                    level,
                    highlighted_span_ids,
                );
            }

            // Recurse for children, applying culling if the entire children's block is off-screen.
            let children_block_start_y =
                current_span_draw_y + span_height + self.layout.span_margin;

            if children_block_start_y <= ui.clip_rect().max.y {
                let display_children = span_rc.display_children.borrow();
                if !display_children.is_empty() {
                    self.draw_arranged_spans(
                        display_children.as_slice(),
                        ui,
                        children_block_start_y,
                        span_height,
                        level + 1,
                        highlighted_span_ids,
                    );
                }
            }
        }
    }

    fn draw_arranged_span(
        &mut self,
        span: &Rc<Span>,
        ui: &mut Ui,
        start_height: f32,
        span_height: f32,
        level: u64,
        highlighted_span_ids: &HashSet<Vec<u8>>,
    ) {
        let is_highlighted = highlighted_span_ids.contains(&span.span_id);
        let visible_rect = ui.clip_rect();

        // Check if the current span itself is visible and draw it
        if start_height <= visible_rect.max.y && (start_height + span_height) >= visible_rect.min.y
        {
            let start_x = span.display_start.get();
            // Ensure display_length is not negative
            let end_x = start_x + span.display_length.get().max(0.0);

            let name = if end_x - start_x > self.layout.span_name_threshold {
                span.name.as_str()
            } else {
                ""
            };

            // Set colors based on whether it's a highlighted span
            let (time_color, base_color) = if is_highlighted {
                // Use blue color for highlighted spans
                (colors::INTENSE_BLUE, colors::VERY_LIGHT_BLUE)
            } else {
                // Use yellow/gold colors for normal spans
                (colors::DARK_YELLOW, colors::VERY_LIGHT_YELLOW)
            };

            let time_rect = Rect::from_min_max(
                Pos2::new(start_x, start_height),
                Pos2::new(
                    start_x + span.time_display_length.get().max(0.0),
                    start_height + span_height,
                ),
            );
            let display_rect = Rect::from_min_max(
                Pos2::new(start_x, start_height),
                Pos2::new(end_x, start_height + span_height),
            );
            ui.painter().rect_filled(display_rect, 0, base_color);
            ui.painter().rect_filled(time_rect, 0, time_color);

            // Highlighted spans also have a nice border around them
            if is_highlighted {
                let border_stroke = Stroke::new(2.5, colors::INTENSE_BLUE2);
                let points = vec![
                    display_rect.min,
                    Pos2::new(display_rect.max.x, display_rect.min.y),
                    display_rect.max,
                    Pos2::new(display_rect.min.x, display_rect.max.y),
                ];
                let border_shape = PathShape::closed_line(points, border_stroke);
                ui.painter().add(border_shape);
            }

            if level == 0 {
                // Top level spans get a color line at the top
                ui.painter().line(
                    vec![
                        Pos2::new(start_x, start_height),
                        Pos2::new(end_x, start_height),
                    ],
                    Stroke::new(2.0, colors::INTENSE_RED),
                );
            }

            let span_button = ui.put(
                display_rect,
                Button::new(name)
                    .truncate()
                    .fill(colors::transparent_yellow()),
            );

            if span_button.clicked_by(PointerButton::Primary) {
                self.clicked_span = Some(span.clone());
            }

            if span_button.clicked_by(PointerButton::Middle) {
                span.collapse_children.set(!span.collapse_children.get());
            }

            span_button.on_hover_ui_at_pointer(|ui| {
                ui.label(span.name.clone());
                ui.separator();
                ui.label(format!(
                    "{:.3} ms",
                    (span.end_time - span.start_time) * MILLISECONDS_PER_SECOND
                ));
                ui.label(format!(
                    "{} - {}",
                    time_point_to_utc_string(span.start_time),
                    time_point_to_utc_string(span.end_time)
                ));
                ui.label(format!("span_id: {}", hex::encode(&span.span_id)));
                ui.label(format!(
                    "parent_span_id: {}",
                    hex::encode(&span.parent_span_id)
                ));
                ui.separator();
                for (name, value) in &span.attributes {
                    ui.label(format!("{}: {}", name, value_to_text(value)));
                }
                ui.separator();
                let num_events = count_events(span);
                ui.label(format!(
                    "Events: (this span: {}) (including children: {})",
                    span.events.len(),
                    num_events
                ));
            });
        }
    }

    fn draw_clicked_span(&mut self, ctx: &egui::Context, max_width: f32, max_height: f32) {
        if self.clicked_span.is_none() {
            return;
        }

        Modal::new("clicked span".into()).show(ctx, |ui| {
            ui.vertical(|ui| {
                let span = self.clicked_span.as_ref().unwrap();
                ui.set_max_width(max_width);
                ui.set_max_height(max_height);

                let draw_separator = |ui: &mut Ui| {
                    ui.set_max_width(10.0);
                    ui.separator();
                    ui.set_max_width(max_width);
                };

                let close_button = ui.button("Close");
                draw_separator(ui);
                ui.label(span.name.clone());
                ui.label("");
                ui.label(format!(
                    "{:.3} ms",
                    (span.end_time - span.start_time) * MILLISECONDS_PER_SECOND
                ));
                ui.label(format!(
                    "{} - {}",
                    time_point_to_utc_string(span.start_time),
                    time_point_to_utc_string(span.end_time)
                ));
                ui.label(format!("span_id: {}", hex::encode(&span.span_id)));
                ui.label(format!(
                    "parent_span_id: {}",
                    hex::encode(&span.parent_span_id)
                ));
                draw_separator(ui);
                for (name, value) in &span.attributes {
                    ui.label(format!("{}: {}", name, value_to_text(value)));
                }
                draw_separator(ui);

                let mut events = if self.include_children_events {
                    collect_events(span)
                } else {
                    span.events.clone()
                };
                events.sort_by(|e1, e2| {
                    e1.time
                        .partial_cmp(&e2.time)
                        .unwrap_or(std::cmp::Ordering::Equal)
                });

                ui.label("");
                ui.label(format!("Events ({})", events.len()));
                ui.checkbox(
                    &mut self.include_children_events,
                    "Include events from children spans",
                );
                draw_separator(ui);
                ScrollArea::vertical().show(ui, |ui| {
                    for event in events {
                        draw_separator(ui);
                        ui.label(time_point_to_utc_string(event.time));
                        ui.label(event.name);
                        ui.label("");
                        for (name, value) in event.attributes {
                            ui.label(format!("{}: {}", name, value_to_text(&value)));
                        }
                    }
                });

                if close_button.clicked() {
                    self.clicked_span = None;
                }
            })
        });

        // Esc closes the popup
        ctx.input(|i| {
            if i.key_down(Key::Escape) {
                self.clicked_span = None;
            }
        })
    }

    fn draw_analyze_span_modal(&mut self, ctx: &egui::Context, max_width: f32, max_height: f32) {
        if !self.analyze_span_modal.show {
            return;
        }
        let modal = &mut self.analyze_span_modal;
        modal.show_modal(ctx, max_width, max_height);
    }

    fn draw_analyze_dependency_modal(
        &mut self,
        ctx: &egui::Context,
        max_width: f32,
        max_height: f32,
    ) {
        if self.analyze_dependency_modal.show {
            let modal = &mut self.analyze_dependency_modal;
            modal.show_modal(ctx, max_width, max_height);
            return;
        }
        // Modal is not set to be shown. Check if it was just closed by a selection.
        if self.analyze_dependency_modal.focus_node.is_none() {
            // If modal.show is false and focus_node is None, we do nothing further.
            return;
        }

        let focus_node_name = self.analyze_dependency_modal.focus_node.take().unwrap();

        // Clear previous highlights
        self.highlighted_spans.clear();

        // Get all dependency links and filter for those involving the focused node
        let links_to_highlight = match &self.analyze_dependency_modal.analysis_result {
            Some(analysis) => {
                let mut relevant_links = Vec::new();

                // Look through all nodes' dependency results
                for (_node_name, node_result) in &analysis.per_node_results {
                    for link in &node_result.links {
                        // Check if this link involves the focused node (either as source or target)
                        let involves_focused_node = link
                            .source_spans
                            .iter()
                            .any(|s| s.node.name == focus_node_name)
                            || link
                                .target_spans
                                .iter()
                                .any(|s| s.node.name == focus_node_name);

                        if involves_focused_node {
                            relevant_links.push(link.clone());
                        }
                    }
                }

                println!(
                    "Found {} links involving focused node '{}'",
                    relevant_links.len(),
                    focus_node_name
                );
                relevant_links
            }
            None => {
                println!("No analysis result available!");
                return;
            }
        };

        self.highlight_spans_for_dependency_links(&links_to_highlight);
    }

    // Collect positions of spans in a node, including children
    fn collect_span_positions(
        &self,
        spans: &[Rc<Span>],
        start_height_param: f32,
        span_height: f32,
        positions: &mut HashMap<Vec<u8>, f32>,
    ) {
        for span in spans {
            let y_pos = start_height_param
                + span.parent_height_offset.get() as f32 * (span_height + self.layout.span_margin)
                + span_height / 2.0;

            // Only store position if this span's ID is in the highlighted set
            positions.insert(span.span_id.clone(), y_pos);

            let children = span.display_children.borrow();
            if !children.is_empty() {
                let this_span_visual_top_y = start_height_param
                    + span.parent_height_offset.get() as f32
                        * (span_height + self.layout.span_margin);
                let children_area_start_y =
                    this_span_visual_top_y + span_height + self.layout.span_margin;

                self.collect_span_positions(
                    &children,
                    children_area_start_y,
                    span_height,
                    positions,
                );
            }
        }
    }

    /// Draws arrows between related spans.
    fn draw_dependency_links(
        &mut self,
        ui: &mut Ui,
        span_positions: &HashMap<Vec<u8>, f32>,
        time_params: &TimeToScreenParams,
        ctx: &egui::Context,
    ) {
        if self.highlighted_spans.is_empty() {
            return;
        }
        let mut new_hovered_arrow_key = None;

        // Get all highlighted span IDs for efficient lookup
        let highlighted_span_ids_set: HashSet<Vec<u8>> = self
            .highlighted_spans
            .iter()
            .map(|s| s.span_id.clone())
            .collect();

        // Find the focused node from the highlighted spans
        let focused_node_names: HashSet<String> = self
            .highlighted_spans
            .iter()
            .map(|s| s.node.name.clone())
            .collect();

        // Look through all nodes that have dependency analysis results
        // and find links that involve both highlighted spans AND the focused node
        let analysis_result = match &self.analyze_dependency_modal.analysis_result {
            Some(result) => result,
            None => return,
        };

        let mut all_links_to_draw = Vec::new();
        for (_node_name, node_metrics) in &analysis_result.per_node_results {
            for link in &node_metrics.links {
                // Check if this link involves any highlighted spans
                let link_involves_highlighted = link
                    .source_spans
                    .iter()
                    .any(|s| highlighted_span_ids_set.contains(&s.span_id))
                    || link
                        .target_spans
                        .iter()
                        .any(|s| highlighted_span_ids_set.contains(&s.span_id));

                // Also check if this link involves any of the focused nodes
                let link_involves_focused_node = link
                    .source_spans
                    .iter()
                    .any(|s| focused_node_names.contains(&s.node.name))
                    || link
                        .target_spans
                        .iter()
                        .any(|s| focused_node_names.contains(&s.node.name));

                if link_involves_highlighted && link_involves_focused_node {
                    all_links_to_draw.push(link);
                }
            }
        }

        if all_links_to_draw.is_empty() {
            return;
        }

        let arrow_color = colors::INTENSE_BLUE;
        let base_arrow_stroke = Stroke::new(2.0, arrow_color);

        for link in all_links_to_draw.iter() {
            if link.source_spans.is_empty() || link.target_spans.is_empty() {
                continue;
            }

            // Draw arrows from each source to each target
            for source_span in &link.source_spans {
                // Ensure source span y_center_on_screen is available
                let source_y_center_on_screen = match span_positions.get(&source_span.span_id) {
                    Some(&y_center) => y_center,
                    None => continue, // Source span not found, skip this source
                };

                // Calculate the x-coordinate for the arrow origin based on the source span's end time
                let source_x_for_arrow_origin = time_to_screen(
                    source_span.end_time,
                    time_params.visual_start_x,
                    time_params.visual_end_x,
                    time_params.selected_start_time,
                    time_params.selected_end_time,
                );
                // The arrow originates from the vertical center of the source span
                let from_pos = Pos2::new(source_x_for_arrow_origin, source_y_center_on_screen);

                for target_span in &link.target_spans {
                    // Ensure target span y_center_on_screen is available
                    let target_y_center_on_screen = match span_positions.get(&target_span.span_id) {
                        Some(&y_center) => y_center,
                        None => continue, // Target span not found in positions, skip this target
                    };

                    // Calculate the x-coordinate for the arrow tip based on the target span's start time
                    let target_x_for_arrow_tip = time_to_screen(
                        target_span.start_time,
                        time_params.visual_start_x,
                        time_params.visual_end_x,
                        time_params.selected_start_time,
                        time_params.selected_end_time,
                    );
                    // The arrow points to the vertical center of the target span
                    let to_pos = Pos2::new(target_x_for_arrow_tip, target_y_center_on_screen);

                    let distance_ms =
                        (target_span.start_time - source_span.end_time) * MILLISECONDS_PER_SECOND;

                    if distance_ms <= 0.0 {
                        // Ensure source ends before target starts
                        continue;
                    }

                    let arrow_key = ArrowKey {
                        source_span_id: source_span.span_id.clone(),
                        source_node_name: source_span.node.name.clone(),
                        target_span_id: target_span.span_id.clone(),
                        target_node_name: target_span.node.name.clone(),
                    };

                    // Draw the arrow based on the hover state from the PREVIOUS frame
                    // (or the most recent state if multiple repaints happened quickly)
                    let should_draw_highlighted =
                        self.hovered_arrow_key.as_ref() == Some(&arrow_key);

                    let arrow_interaction_result = draw_dependency_arrow(
                        ui,
                        from_pos,
                        to_pos,
                        base_arrow_stroke,
                        format!("{:.2} ms", distance_ms),
                        should_draw_highlighted,
                        &arrow_key,
                    );

                    if arrow_interaction_result.is_precisely_hovered {
                        // This arrow is being hovered in the current frame's input processing pass
                        new_hovered_arrow_key = Some(arrow_key.clone());
                    }

                    if arrow_interaction_result.response.clicked() {
                        self.clicked_arrow_info = Some(ArrowInfo {
                            source_span_name: source_span.name.clone(),
                            source_node_name: source_span.node.name.clone(),
                            source_start_time: source_span.start_time,
                            source_end_time: source_span.end_time,
                            target_span_name: target_span.name.clone(),
                            target_node_name: target_span.node.name.clone(),
                            target_start_time: target_span.start_time,
                            target_end_time: target_span.end_time,
                            duration: target_span.start_time - source_span.end_time,
                        });
                    }
                }
            }
        }

        // After checking all arrows, update the persistent hover state
        // and request repaint if it changed.
        if self.hovered_arrow_key != new_hovered_arrow_key {
            self.hovered_arrow_key = new_hovered_arrow_key;
            ctx.request_repaint();
        }
    }

    fn draw_relation_links(
        &mut self,
        span_positions: &HashMap<Vec<u8>, f32>,
        time_params: &TimeToScreenParams,
        ui: &mut Ui,
        _ctx: &egui::Context,
    ) {
        let arrow_color = colors::INTENSE_BLUE;
        let base_arrow_stroke = Stroke::new(2.0, arrow_color);

        for relation in &self.active_relations {
            let from_span = relation.from_span.upgrade().unwrap();
            let to_span = relation.to_span.upgrade().unwrap();

            let from_span_x_position = time_to_screen(
                from_span.end_time,
                time_params.visual_start_x,
                time_params.visual_end_x,
                time_params.selected_start_time,
                time_params.selected_end_time,
            );

            let from_span_y_position = match span_positions.get(&from_span.span_id) {
                Some(&pos) => pos,
                None => {
                    continue; // Skip if the span position is not found
                }
            };

            let to_span_x_position = time_to_screen(
                to_span.start_time,
                time_params.visual_start_x,
                time_params.visual_end_x,
                time_params.selected_start_time,
                time_params.selected_end_time,
            );

            let to_span_y_position = match span_positions.get(&to_span.span_id) {
                Some(&pos) => pos,
                None => continue, // Skip if the span position is not found
            };

            let distance_ms = (to_span.start_time - from_span.end_time) * MILLISECONDS_PER_SECOND;

            let arrow_key = ArrowKey {
                source_span_id: from_span.span_id.clone(),
                source_node_name: from_span.node.name.clone(),
                target_span_id: to_span.span_id.clone(),
                target_node_name: to_span.node.name.clone(),
            };

            let should_draw_highlighted = self.hovered_arrow_key.as_ref() == Some(&arrow_key);

            let from_pos = Pos2::new(from_span_x_position, from_span_y_position);
            let to_pos = Pos2::new(to_span_x_position, to_span_y_position);

            draw_dependency_arrow(
                ui,
                from_pos,
                to_pos,
                base_arrow_stroke,
                format!("{:.2} ms", distance_ms),
                should_draw_highlighted,
                &arrow_key,
            );
        }
    }

    fn draw_clicked_arrow_popup(&mut self, ctx: &egui::Context, max_width: f32, max_height: f32) {
        if self.clicked_arrow_info.is_none() {
            return;
        }

        let mut open = true;
        let info = self.clicked_arrow_info.as_ref().unwrap().clone();

        egui::Window::new("Dependency Link Information")
            .id(egui::Id::new("clicked_arrow_modal_window")) // Unique ID for the window
            .open(&mut open)
            .collapsible(false)
            .resizable(false)
            .anchor(egui::Align2::CENTER_CENTER, [0.0, 0.0])
            .show(ctx, |ui| {
                ui.set_max_width(max_width * 0.8);
                ui.set_max_height(max_height * 0.6);

                ui.vertical_centered(|ui| {
                    ui.heading("Dependency Link Information"); // Already centered by vertical_centered
                });
                ui.add_space(5.0);
                ui.separator();
                ui.add_space(5.0);

                egui::Grid::new("arrow_info_grid")
                    .num_columns(2)
                    .spacing([10.0, 4.0])
                    .striped(true)
                    .show(ui, |ui| {
                        ui.strong("Source Node:");
                        ui.label(&info.source_node_name);
                        ui.end_row();

                        ui.strong("Source Span:");
                        ui.label(&info.source_span_name);
                        ui.end_row();

                        ui.strong("Source Time:");
                        ui.label(format!(
                            "{} - {}",
                            time_point_to_utc_string(info.source_start_time),
                            time_point_to_utc_string(info.source_end_time)
                        ));
                        ui.end_row();

                        ui.separator();
                        ui.end_row();

                        ui.strong("Target Node:");
                        ui.label(&info.target_node_name);
                        ui.end_row();

                        ui.strong("Target Span:");
                        ui.label(&info.target_span_name);
                        ui.end_row();

                        ui.strong("Target Time:");
                        ui.label(format!(
                            "{} - {}",
                            time_point_to_utc_string(info.target_start_time),
                            time_point_to_utc_string(info.target_end_time)
                        ));
                        ui.end_row();

                        ui.separator();
                        ui.end_row();

                        ui.strong("Link Start Time:");
                        ui.label(time_point_to_utc_string(info.source_end_time));
                        ui.end_row();

                        ui.strong("Link End Time:");
                        ui.label(time_point_to_utc_string(info.target_start_time));
                        ui.end_row();

                        ui.strong("Link Duration:");
                        ui.label(format!("{:.3} ms", info.duration * MILLISECONDS_PER_SECOND));
                        ui.end_row();
                    });

                ui.add_space(10.0);
                ui.vertical_centered(|ui| {
                    if ui.button("Close").clicked() {
                        self.clicked_arrow_info = None;
                    }
                });
            });

        if !open {
            self.clicked_arrow_info = None;
        }

        // Esc closes the popup
        if ctx.input(|i| i.key_down(Key::Escape)) {
            self.clicked_arrow_info = None;
        }
    }

    fn load_peristent_data(&mut self) {
        if let Err(err) = persistent::load_persistent_data(
            &mut self.display_modes,
            &mut self.node_filters,
            &mut self.defined_relations,
            &mut self.relation_views,
        ) {
            eprintln!("Failed to load persistent data: {}", err);
        }
    }

    fn save_persistent_data(&self) {
        if let Err(err) = persistent::save_persistent_data(
            &self.display_modes,
            &self.node_filters,
            &self.defined_relations,
            &self.relation_views,
        ) {
            eprintln!("Failed to save persistent data: {}", err);
        }
    }

    fn highlight_spans_for_dependency_links(&mut self, links: &[DependencyLink]) {
        #[cfg(feature = "profiling")]
        let _timing_guard =
            profiling::GLOBAL_PROFILER.start_timing("highlight_spans_for_dependency_links");

        let mut spans_to_highlight = Vec::new();
        let mut unique_span_ids_to_highlight = HashSet::new();

        for (i, link) in links.iter().enumerate() {
            // Process source spans
            for (s_idx, source_s) in link.source_spans.iter().enumerate() {
                println!(
                    "[Link {}][Source {}/{}] Name: {} (node: {}, ID: {:?})",
                    i,
                    s_idx + 1,
                    link.source_spans.len(),
                    source_s.original_name,
                    source_s.node.name,
                    hex::encode(&source_s.span_id)
                );
                if unique_span_ids_to_highlight.insert(source_s.span_id.clone()) {
                    spans_to_highlight.push(source_s.clone());
                }
            }

            // Process target spans
            for (t_idx, target_s) in link.target_spans.iter().enumerate() {
                println!(
                    "[Link {}][Target {}/{}] Name: {} (node: {}, ID: {:?})",
                    i,
                    t_idx + 1,
                    link.target_spans.len(),
                    target_s.original_name,
                    target_s.node.name,
                    hex::encode(&target_s.span_id)
                );
                if unique_span_ids_to_highlight.insert(target_s.span_id.clone()) {
                    spans_to_highlight.push(target_s.clone());
                }
            }
        }

        // Assign the collected unique spans
        self.highlighted_spans = spans_to_highlight;

        // Adjust timeline to show these spans if needed
        if self.highlighted_spans.is_empty() {
            println!("No spans were highlighted!");
            return;
        }

        let mut min_time = f64::MAX;
        let mut max_time = f64::MIN;

        for span in &self.highlighted_spans {
            min_time = min_time.min(span.start_time);
            max_time = max_time.max(span.end_time);
        }

        // Limit the range to 3 seconds maximum
        const MAX_HIGHLIGHT_SPAN_TIMELINE_ZOOM: f64 = 3.0;
        let desired_max_time = min_time + MAX_HIGHLIGHT_SPAN_TIMELINE_ZOOM;
        if max_time > desired_max_time {
            max_time = desired_max_time;
        }

        // Add padding around the time range
        let padding = (max_time - min_time) * 0.2;
        min_time -= padding;
        max_time += padding;

        // Update timeline if needed
        if min_time < self.timeline.selected_start || max_time > self.timeline.selected_end {
            self.timeline.selected_start = min_time;
            self.timeline.selected_end = max_time;
            self.set_timeline_end_bars_to_selected();
        }
    }
}

/// Recursively populates the span ID to root span cache
fn populate_span_cache_recursive(
    current_span: &Rc<Span>,
    root_span: &Rc<Span>,
    cache: &mut HashMap<Vec<u8>, Rc<Span>>,
) {
    cache.insert(current_span.span_id.clone(), root_span.clone());

    for child in current_span.children.borrow().iter() {
        populate_span_cache_recursive(child, root_span, cache);
    }
}

fn get_min_max_time(spans: &[Rc<Span>]) -> Option<(TimePoint, TimePoint)> {
    let mut min_max: Option<(TimePoint, TimePoint)> = None;

    for span in spans {
        match &mut min_max {
            Some((min_time, max_time)) => {
                *min_time = min_time.min(span.min_start_time.get());
                *max_time = max_time.max(span.max_end_time.get());
            }
            None => {
                min_max = Some((span.min_start_time.get(), span.max_end_time.get()));
            }
        }
    }

    min_max
}

#[derive(Debug, Clone, Copy)]
struct SpanBoundingBox {
    start: f32,
    end: f32,
    height: HeightLevel,
}

fn arrange_spans_with_viewport(
    input_spans: &[Rc<Span>],
    first_invocation: bool,
    viewport_start: f64,
    viewport_end: f64,
) -> SpanBoundingBox {
    #[cfg(feature = "profiling")]
    let _timing_guard = profiling::GLOBAL_PROFILER.start_timing("arrange_spans");

    if input_spans.is_empty() {
        return SpanBoundingBox {
            start: 0.0,
            end: 0.0,
            height: 0,
        };
    }

    let mut sorted_spans = input_spans.to_vec();
    sorted_spans.sort_by(|a, b| {
        if let Some(start_ordering) = a.min_start_time.partial_cmp(&b.min_start_time) {
            return start_ordering;
        }
        a.max_end_time
            .partial_cmp(&b.max_end_time)
            .unwrap_or(std::cmp::Ordering::Equal)
    });

    let mut span_bounding_boxes: Vec<SpanBoundingBox> = Vec::with_capacity(sorted_spans.len());

    // Spans that can collide with new spans (holds indexes to span_bounding_boxes).
    let mut active_spans: Vec<usize> = Vec::new();

    for (i, span) in sorted_spans.iter().enumerate() {
        let mut span_bbox = arrange_span_with_viewport(span, viewport_start, viewport_end);
        if first_invocation && span_bbox.height > 0 {
            span_bbox.height += 1; // Top-level spans have one unit of padding below them
        }

        // Default to height 0, will be updated below
        span.parent_height_offset.set(0);

        // Remove spans that for sure won't collide with this span or any future ones. Spans are
        // sorted by start time, so we can be sure that for futures ones the start time will be
        // larger than the end of the bounding box.
        active_spans.retain(|&j| span_bounding_boxes[j].end >= span_bbox.start);

        loop {
            let mut is_colliding = false;

            for &j in &active_spans {
                let other_span = &sorted_spans[j];
                let other_span_bbox = &span_bounding_boxes[j];

                if is_intersecting(
                    span_bbox.start,
                    span_bbox.end,
                    other_span_bbox.start,
                    other_span_bbox.end,
                ) && do_spans_collide_in_y(
                    span.parent_height_offset.get(),
                    span_bbox.height,
                    other_span.parent_height_offset.get(),
                    other_span_bbox.height,
                ) {
                    is_colliding = true;
                    break;
                }

                if span_bbox.start < other_span_bbox.end && span_bbox.end < other_span_bbox.start {
                    assert!(is_colliding);
                }
            }

            if is_colliding {
                span.parent_height_offset
                    .set(span.parent_height_offset.get() + 1);
            } else {
                break;
            }
        }

        span_bounding_boxes.push(span_bbox);
        active_spans.push(i);
    }

    let mut final_bbox = SpanBoundingBox {
        start: f32::INFINITY,
        end: f32::NEG_INFINITY,
        height: 0,
    };

    for i in 0..sorted_spans.len() {
        let span = &sorted_spans[i];
        let span_bbox = &span_bounding_boxes[i];

        final_bbox.start = final_bbox.start.min(span_bbox.start);
        final_bbox.end = final_bbox.end.max(span_bbox.end);
        final_bbox.height = final_bbox
            .height
            .max(span.parent_height_offset.get() + span_bbox.height);
    }

    final_bbox
}

fn arrange_span_with_viewport(
    span: &Rc<Span>,
    viewport_start: f64,
    viewport_end: f64,
) -> SpanBoundingBox {
    let span_start = span.display_start.get();
    let span_end = span_start + span.display_length.get();

    if span.display_children.borrow().is_empty() {
        SpanBoundingBox {
            start: span_start,
            end: span_end,
            height: 1,
        }
    } else {
        // Filter children to only include those that intersect with the viewport
        let all_children = span.display_children.borrow();
        let viewport_culled_children: Vec<Rc<Span>> = all_children
            .iter()
            .filter(|child| {
                is_intersecting(
                    child.min_start_time.get(),
                    child.max_end_time.get(),
                    viewport_start,
                    viewport_end,
                )
            })
            .cloned()
            .collect();

        let children_bbox = arrange_spans_with_viewport(
            &viewport_culled_children,
            false,
            viewport_start,
            viewport_end,
        );
        SpanBoundingBox {
            start: span_start.min(children_bbox.start),
            end: span_end.max(children_bbox.end),
            height: children_bbox.height + 1,
        }
    }
}

fn parse_trace_file(file_bytes: &[u8]) -> Result<Vec<ExportTraceServiceRequest>> {
    let t = TaskTimer::new("Parsing trace file");

    let file_str =
        std::str::from_utf8(file_bytes).map_err(|e| anyhow::anyhow!("File is not UTF8!: {}", e))?;
    let traces: Vec<ExportTraceServiceRequest> = serde_json::from_str(file_str)?;

    t.stop();
    Ok(traces)
}

fn set_min_max_time(spans: &[Rc<Span>]) {
    for span in spans {
        let mut min_start_time = span.start_time;
        let mut max_end_time = span.end_time;

        let children = span.children.borrow();
        set_min_max_time(children.as_slice());

        for child in children.iter() {
            min_start_time = min_start_time.min(child.min_start_time.get());
            max_end_time = max_end_time.max(child.max_end_time.get());
        }

        span.min_start_time.set(min_start_time);
        span.max_end_time.set(max_end_time);
    }
}

fn is_between<T: PartialOrd + Copy>(x: T, a: T, b: T) -> bool {
    a <= x && x <= b
}

fn is_intersecting<T: PartialOrd + Copy>(a: T, b: T, c: T, d: T) -> bool {
    is_between(a, c, d) || is_between(b, c, d) || is_between(c, a, b) || is_between(d, a, b)
}

fn do_spans_collide_in_y(y1: u64, height1: u64, y2: u64, height2: u64) -> bool {
    if !is_intersecting(y1, y1 + height1, y2, y2 + height2) {
        return false;
    }

    // Spans can touch vertically, that's ok
    if y1 + height1 == y2 || y2 + height2 == y1 {
        return false;
    }

    true
}

fn count_events(span: &Span) -> usize {
    let mut count = span.events.len();
    for child in span.children.borrow().iter() {
        count += count_events(child);
    }
    count
}

fn collect_events(span: &Span) -> Vec<Event> {
    let mut result = span.events.clone();
    for c in span.children.borrow().iter() {
        result.extend(collect_events(c).into_iter());
    }
    result
}

fn get_time_dots(start_time: TimePoint, end_time: TimePoint) -> Vec<TimePoint> {
    let mut delta = 10.0f64.powf((end_time - start_time).log10().ceil() + 10.0);
    let mut iterations: usize = 0;
    loop {
        let num_points = (end_time - start_time) / delta;
        if (5.0..100.0).contains(&num_points) {
            break;
        }
        delta /= 10.0;
        iterations += 1;
        if iterations > 10000 {
            println!(
                "WARN: get_time_dots looped!: start_time: {}, end_time: {}",
                start_time, end_time
            );
            return vec![];
        }
    }
    let rounded_start = (start_time / delta).round() * delta;

    let mut dots = vec![];
    let mut cur_time = rounded_start;
    while cur_time < end_time {
        dots.push(cur_time);
        cur_time += delta;
    }
    dots
}

fn set_display_children_with_highlights(spans: &[Rc<Span>], highlighted_spans: &[Rc<Span>]) {
    #[cfg(feature = "profiling")]
    let _timing_guard =
        profiling::GLOBAL_PROFILER.start_timing("set_display_children_with_highlights");

    // First, set dont_collapse_this_span for all highlighted spans
    for span in highlighted_spans {
        span.dont_collapse_this_span.set(true);
    }

    // Now run the regular set_display_children
    for s in spans {
        set_display_children_rec(s, false, &mut vec![]);
    }

    // After layout is done, reset the flags to avoid affecting future layouts
    for span in highlighted_spans {
        span.dont_collapse_this_span.set(false);
    }
}

fn set_display_children_rec(
    span: &Rc<Span>,
    mut collapse_children_active: bool,
    cur_children: &mut Vec<Rc<Span>>,
) {
    if span.dont_collapse_this_span.get() {
        collapse_children_active = false;
    }

    let display_this_span = !collapse_children_active;

    if display_this_span {
        cur_children.push(span.clone());

        if span.collapse_children.get() {
            collapse_children_active = true;
        }

        span.display_children.borrow_mut().clear();
        for c in span.children.borrow().iter() {
            set_display_children_rec(
                c,
                collapse_children_active,
                &mut span.display_children.borrow_mut(),
            );
        }
    } else {
        for c in span.children.borrow().iter() {
            set_display_children_rec(c, collapse_children_active, cur_children);
        }
    }
}

fn collect_produce_block_starts_with_nodes(spans: &[Rc<Span>]) -> Vec<(TimePoint, String)> {
    let mut result = Vec::new();
    for span in spans {
        if span.name.starts_with("produce_block") {
            result.push((span.start_time, span.node.name.clone()));
        }
        let children = span.children.borrow();
        result.extend(collect_produce_block_starts_with_nodes(children.as_slice()));
    }
    result
}

fn draw_dependency_arrow(
    ui: &mut Ui,
    from: Pos2,
    to: Pos2,
    base_stroke: Stroke,
    label: String,
    is_hovered: bool,
    arrow_key: &ArrowKey,
) -> ArrowInteractionOutput {
    // Calculate the vector and its length
    let vec = to - from;
    let length = vec.length();

    // If the arrow is too short, allocate a minimal response for its space and don't draw anything
    if length < 0.001 {
        return ArrowInteractionOutput {
            response: ui.allocate_rect(Rect::from_min_max(from, to), Sense::hover()),
            is_precisely_hovered: false,
        };
    }

    // Normalize the vector for direction
    let normalized = vec.normalized();

    // Calculate the perpendicular (normal) vector for arrow heads and label placement
    let normal = Vec2::new(-normalized.y, normalized.x);

    // Draw the main line
    let line_stroke = if is_hovered {
        Stroke::new(base_stroke.width + 1.5, colors::VERY_LIGHT_BLUE2)
    } else {
        base_stroke
    };
    ui.painter().line_segment([from, to], line_stroke);

    // Arrow head size should be proportional to line length but capped
    let arrow_size = (length * 0.1).clamp(6.0, 12.0);
    let arrow_point = to - normalized * arrow_size;

    // Draw arrow head with two lines
    ui.painter()
        .line_segment([to, arrow_point + normal * arrow_size * 0.5], line_stroke);
    ui.painter()
        .line_segment([to, arrow_point - normal * arrow_size * 0.5], line_stroke);

    // Position the label at a fixed offset perpendicular to the line
    let label_offset = normal * 15.0;
    let label_pos = from + vec * 0.5 + label_offset;
    let font_id = FontId::proportional(12.0);
    let text_color = colors::GRAY_240;

    // Measure text for background
    let galley = ui.fonts(|fonts| fonts.layout_no_wrap(label.clone(), font_id.clone(), text_color));
    let padding = Vec2::new(6.0, 4.0);
    let text_rect = Rect::from_min_size(
        label_pos - Vec2::new(galley.rect.width() / 2.0, galley.rect.height() / 2.0),
        galley.rect.size() + padding,
    );

    // Draw text background for better visibility
    ui.painter()
        .rect_filled(text_rect, 4.0, colors::TRANSPARENT_GRAY);

    // Draw the text
    ui.painter()
        .text(label_pos, Align2::CENTER_CENTER, label, font_id, text_color);

    // Use a unique ID derived from the arrow_key to avoid conflicts
    let interact_id = ui.id().with(arrow_key);

    // Define the interactive area for the line itself
    let hover_padding = base_stroke.width + 4.0;
    let line_bounding_box = Rect::from_min_max(from.min(to), from.max(to));
    let hoverable_line_rect = line_bounding_box.expand(hover_padding);

    let interactive_rect = hoverable_line_rect;

    let egui_response = ui.interact(interactive_rect, interact_id, Sense::click());

    let mut is_precisely_hovered = false;
    if egui_response.hovered() {
        if let Some(mouse_pos) = ui.input(|i| i.pointer.hover_pos()) {
            // Use the actual stroke width being drawn for precision check
            let current_stroke_width = if is_hovered {
                base_stroke.width + 1.5
            } else {
                base_stroke.width
            };
            // Check distance to the line segment (from -> to)
            // Add a small buffer to the stroke width for easier hovering
            let hover_threshold = current_stroke_width / 2.0 + 2.0;
            if distance_sq_to_segment(mouse_pos, from, to) < hover_threshold * hover_threshold {
                is_precisely_hovered = true;
            }
        }
    }

    ArrowInteractionOutput {
        response: egui_response,
        is_precisely_hovered,
    }
}

/// Describes the interaction result for a drawn arrow, including precise hover detection.
struct ArrowInteractionOutput {
    /// The raw Egui response from interacting with the arrow's bounding box.
    response: egui::Response,
    /// True if the mouse pointer is close to the actual arrow line segment.
    is_precisely_hovered: bool,
}

/// Calculates the square of the shortest distance from point `p` to the line segment `a`-`b`.
fn distance_sq_to_segment(p: Pos2, a: Pos2, b: Pos2) -> f32 {
    let l2 = a.distance_sq(b); // Squared length of the segment
    if l2 == 0.0 {
        return p.distance_sq(a); // a and b are the same point
    }
    // Consider the line extending the segment, parameterized as a + t * (b - a).
    // Project point p onto this line.
    // t = [(p - a) . (b - a)] / |b - a|^2
    let t = ((p - a).dot(b - a)) / l2;
    if t < 0.0 {
        p.distance_sq(a) // Beyond the 'a' end of the segment
    } else if t > 1.0 {
        p.distance_sq(b) // Beyond the 'b' end of the segment
    } else {
        // Projection falls on the segment
        let projection = a + (b - a) * t;
        p.distance_sq(projection)
    }
}

#[test]
fn test_time_dots() {
    println!("{:?}", get_time_dots(0.001234, 0.00235));
}<|MERGE_RESOLUTION|>--- conflicted
+++ resolved
@@ -17,8 +17,8 @@
 #[cfg(feature = "profiling")]
 use traviz::profiling;
 use traviz::{
-    analyze_dependency, analyze_span, colors, edit_modes, edit_relations, modes, node_filter,
-    persistent, relation, structured_modes, task_timer, types,
+    analyze_dependency, analyze_span, builtin_relations, colors, edit_modes, edit_relations, modes,
+    node_filter, persistent, relation, structured_modes, task_timer, types,
 };
 
 use analyze_dependency::{AnalyzeDependencyModal, DependencyLink};
@@ -27,15 +27,7 @@
 use edit_relations::{EditRelationViews, EditRelations};
 use modes::structured_mode_transformation;
 use node_filter::{EditNodeFilters, NodeFilter};
-<<<<<<< HEAD
-use relation::{
-    builtin_relation_views, builtin_relations, find_relations, Relation, RelationInstance,
-    RelationView,
-};
-=======
-use opentelemetry_proto::tonic::collector::trace::v1::ExportTraceServiceRequest;
 use relation::{builtin_relation_views, find_relations, Relation, RelationInstance, RelationView};
->>>>>>> 138d6fb5
 use structured_modes::StructuredMode;
 use task_timer::TaskTimer;
 use types::{
@@ -43,30 +35,6 @@
     TimePoint, MILLISECONDS_PER_SECOND,
 };
 
-<<<<<<< HEAD
-=======
-mod analyze_dependency;
-mod analyze_span;
-mod analyze_utils;
-mod builtin_relations;
-mod colors;
-mod edit_modes;
-mod edit_relations;
-mod legacy;
-mod modes;
-mod node_filter;
-mod persistent;
-#[cfg(feature = "profiling")]
-mod profiling;
-mod relation;
-mod structured_modes;
-mod task_timer;
-mod types;
-
-use analyze_dependency::AnalyzeDependencyModal;
-use analyze_span::AnalyzeSpanModal;
-
->>>>>>> 138d6fb5
 fn main() -> eframe::Result {
     let options = eframe::NativeOptions {
         viewport: egui::ViewportBuilder::default().with_inner_size([1280.0, 800.0]),
@@ -1640,7 +1608,7 @@
                 let mut relevant_links = Vec::new();
 
                 // Look through all nodes' dependency results
-                for (_node_name, node_result) in &analysis.per_node_results {
+                for node_result in analysis.per_node_results.values() {
                     for link in &node_result.links {
                         // Check if this link involves the focused node (either as source or target)
                         let involves_focused_node = link
@@ -1743,7 +1711,7 @@
         };
 
         let mut all_links_to_draw = Vec::new();
-        for (_node_name, node_metrics) in &analysis_result.per_node_results {
+        for node_metrics in analysis_result.per_node_results.values() {
             for link in &node_metrics.links {
                 // Check if this link involves any highlighted spans
                 let link_involves_highlighted = link
