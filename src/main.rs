--- conflicted
+++ resolved
@@ -27,13 +27,9 @@
 mod task_timer;
 mod types;
 
-<<<<<<< HEAD
 use analyze_dependency::AnalyzeDependencyModal;
 use analyze_span::AnalyzeSpanModal;
-use modes::{chain_mode, chain_shard0_mode, doomslug_mode, everything_mode};
-=======
 use modes::{get_all_modes, DisplayMode};
->>>>>>> c2a7f617
 
 fn main() -> eframe::Result {
     let options = eframe::NativeOptions {
@@ -149,26 +145,6 @@
     span_margin: f32,
     spans_time_points_height: f32,
     middle_bar_height: f32,
-}
-
-<<<<<<< HEAD
-#[derive(Debug, Clone, Copy, PartialEq, Eq, PartialOrd, Ord, Hash)]
-enum DisplayMode {
-    Everything,
-    Doomslug,
-    Chain,
-    ChainShard0,
-}
-
-impl DisplayMode {
-    pub fn all_modes() -> &'static [DisplayMode] {
-        &[
-            DisplayMode::Everything,
-            DisplayMode::Doomslug,
-            DisplayMode::Chain,
-            DisplayMode::ChainShard0,
-        ]
-    }
 }
 
 #[derive(Clone, Debug, PartialEq, Eq, Hash)]
@@ -193,8 +169,6 @@
     duration: TimePoint,
 }
 
-=======
->>>>>>> c2a7f617
 impl Default for App {
     fn default() -> Self {
         let display_modes = get_all_modes();
@@ -360,24 +334,11 @@
                         );
                     }
                 });
-<<<<<<< HEAD
-            if display_mode_before != self.display_mode {
-                let res = match self.display_mode {
-                    DisplayMode::Everything => self.apply_mode(everything_mode),
-                    DisplayMode::Doomslug => self.apply_mode(doomslug_mode),
-                    DisplayMode::Chain => self.apply_mode(chain_mode),
-                    DisplayMode::ChainShard0 => self.apply_mode(chain_shard0_mode),
-                };
-                if let Err(e) = res {
-                    println!("Error applying mode: {}", e);
-                    self.display_mode = DisplayMode::Everything;
-=======
             if self.current_display_mode_name != self.applied_display_mode_name {
                 if let Err(e) = self.apply_current_mode() {
                     println!("Failed to apply display mode: {}", e);
                     // Go back to the previous mode
                     self.current_display_mode_name = self.applied_display_mode_name.clone();
->>>>>>> c2a7f617
                 }
             }
 
@@ -428,36 +389,30 @@
 
         self.raw_data = parse_trace_file(&file_bytes)?;
 
-<<<<<<< HEAD
         // Clear old data before loading new traces
         self.all_spans_for_analysis.clear();
         self.spans_to_display.clear();
         self.clicked_span = None;
         self.highlighted_spans.clear();
-        self.analyze_span_modal.reset_processed_flag();
-        self.analyze_dependency_modal.reset_processed_flag();
-
-        // Extract all spans for analysis purposes immediately after loading raw_data
-        self.all_spans_for_analysis = everything_mode(&self.raw_data)?;
+        self.analyze_span_modal = AnalyzeSpanModal::default();
+        self.analyze_dependency_modal = AnalyzeDependencyModal::new();
+
+        let everything_mode = self
+            .display_modes
+            .iter()
+            .find(|m| m.name == "Everything")
+            .expect("'Everything' display mode not found during initialization.");
+
+        // Populate all_spans_for_analysis using the transformation from the "Everything" mode.
+        self.all_spans_for_analysis = (everything_mode.transformation)(&self.raw_data)
+            .expect("Failed to transform data using 'Everything' mode.");
+
         println!(
-            "Stored {} parent spans from everything_mode for analysis after file load.",
+            "Stored {} spans from 'Everything' mode for analysis after file load.",
             self.all_spans_for_analysis.len()
         );
 
-        match self.display_mode {
-            DisplayMode::Everything => {
-                // Optimization: If current mode is Everything, reuse the already computed all_spans_for_analysis.
-                self.spans_to_display = self.all_spans_for_analysis.clone();
-                set_min_max_time(&self.spans_to_display);
-            }
-            DisplayMode::Doomslug => self.apply_mode(doomslug_mode)?,
-            DisplayMode::Chain => self.apply_mode(chain_mode)?,
-            DisplayMode::ChainShard0 => self.apply_mode(chain_shard0_mode)?,
-        }
-=======
         self.apply_current_mode()?;
->>>>>>> c2a7f617
-
         let (min_time, max_time) = get_min_max_time(&self.spans_to_display).unwrap();
         self.timeline.init(min_time, max_time);
         self.set_timeline_end_bars_to_selected();
@@ -1073,12 +1028,30 @@
         for span in spans {
             let next_start_height = start_height
                 + span.parent_height_offset.get() as f32 * (span_height + self.layout.span_margin);
-            self.draw_arranged_span(
-                span,
+
+            // Check if the span itself is within the visible vertical area before drawing
+            if next_start_height <= ui.clip_rect().max.y
+                && (next_start_height + span_height) >= ui.clip_rect().min.y
+            {
+                self.draw_arranged_span(
+                    span,
+                    ui,
+                    next_start_height,
+                    span_height,
+                    level,
+                    highlighted_span_ids,
+                );
+            }
+
+            // Recurse for children. The children's drawing function will also check visibility.
+            // The height for children starts after this span and its margin.
+            let children_start_height = next_start_height + span_height + self.layout.span_margin;
+            self.draw_arranged_spans(
+                span.display_children.borrow().as_slice(),
                 ui,
-                next_start_height,
+                children_start_height,
                 span_height,
-                level,
+                level + 1,
                 highlighted_span_ids,
             );
         }
@@ -1100,7 +1073,9 @@
         if start_height <= visible_rect.max.y && (start_height + span_height) >= visible_rect.min.y
         {
             let start_x = span.display_start.get();
-            let end_x = start_x + span.display_length.get();
+            // Ensure display_length is not negative
+            let display_length = span.display_length.get().max(0.0);
+            let end_x = start_x + display_length;
 
             let name = if end_x - start_x > self.layout.span_name_threshold {
                 span.name.as_str()
@@ -1125,10 +1100,7 @@
 
             let time_rect = Rect::from_min_max(
                 Pos2::new(start_x, start_height),
-                Pos2::new(
-                    start_x + span.time_display_length.get(),
-                    start_height + span_height,
-                ),
+                Pos2::new(start_x + display_length, start_height + span_height),
             );
             let display_rect = Rect::from_min_max(
                 Pos2::new(start_x, start_height),
@@ -1206,16 +1178,6 @@
                 ));
             });
         }
-
-        // Always recurse into children
-        self.draw_arranged_spans(
-            span.display_children.borrow().as_slice(),
-            ui,
-            start_height + span_height + self.layout.span_margin,
-            span_height,
-            level + 1,
-            highlighted_span_ids,
-        );
     }
 
     fn draw_clicked_span(&mut self, ctx: &egui::Context, max_width: f32, max_height: f32) {
